/*
Copyright 2020 The actions-runner-controller authors.

Licensed under the Apache License, Version 2.0 (the "License");
you may not use this file except in compliance with the License.
You may obtain a copy of the License at

    http://www.apache.org/licenses/LICENSE-2.0

Unless required by applicable law or agreed to in writing, software
distributed under the License is distributed on an "AS IS" BASIS,
WITHOUT WARRANTIES OR CONDITIONS OF ANY KIND, either express or implied.
See the License for the specific language governing permissions and
limitations under the License.
*/

package main

import (
	"flag"
	"fmt"
	"os"
	"strings"
	"time"

	githubv1alpha1 "github.com/actions/actions-runner-controller/apis/actions.github.com/v1alpha1"
	summerwindv1alpha1 "github.com/actions/actions-runner-controller/apis/actions.summerwind.net/v1alpha1"
	"github.com/actions/actions-runner-controller/build"
	actionsgithubcom "github.com/actions/actions-runner-controller/controllers/actions.github.com"
	actionssummerwindnet "github.com/actions/actions-runner-controller/controllers/actions.summerwind.net"
	"github.com/actions/actions-runner-controller/github"
	"github.com/actions/actions-runner-controller/github/actions"
	"github.com/actions/actions-runner-controller/logging"
	"github.com/kelseyhightower/envconfig"
	corev1 "k8s.io/api/core/v1"
	"k8s.io/apimachinery/pkg/runtime"
	clientgoscheme "k8s.io/client-go/kubernetes/scheme"
	_ "k8s.io/client-go/plugin/pkg/client/auth/gcp"
	ctrl "sigs.k8s.io/controller-runtime"
	"sigs.k8s.io/controller-runtime/pkg/cache"
	"sigs.k8s.io/controller-runtime/pkg/client"
	// +kubebuilder:scaffold:imports
)

const (
	defaultRunnerImage = "summerwind/actions-runner:latest"
	defaultDockerImage = "docker:dind"
	defaultDockerGID   = "1001"
)

var scheme = runtime.NewScheme()

func init() {
	_ = clientgoscheme.AddToScheme(scheme)
	_ = githubv1alpha1.AddToScheme(scheme)
	_ = summerwindv1alpha1.AddToScheme(scheme)
	// +kubebuilder:scaffold:scheme
}

type stringSlice []string

func (i *stringSlice) String() string {
	return fmt.Sprintf("%v", *i)
}

func (i *stringSlice) Set(value string) error {
	*i = append(*i, value)
	return nil
}

func main() {
	var (
		err      error
		ghClient *github.Client

		metricsAddr              string
		autoScalingRunnerSetOnly bool
		enableLeaderElection     bool
		disableAdmissionWebhook  bool
		leaderElectionId         string
		port                     int
		syncPeriod               time.Duration

		defaultScaleDownDelay time.Duration

		runnerImagePullSecrets stringSlice
		runnerPodDefaults      actionssummerwindnet.RunnerPodDefaults

		namespace            string
		logLevel             string
		logFormat            string
		watchSingleNamespace string

		autoScalerImagePullSecrets stringSlice

		commonRunnerLabels commaSeparatedStringSlice
	)
	var c github.Config
	err = envconfig.Process("github", &c)
	if err != nil {
		fmt.Fprintf(os.Stderr, "Error: processing environment variables: %v\n", err)
		os.Exit(1)
	}

	flag.StringVar(&metricsAddr, "metrics-addr", ":8080", "The address the metric endpoint binds to.")
	flag.BoolVar(&enableLeaderElection, "enable-leader-election", false,
		"Enable leader election for controller manager. Enabling this will ensure there is only one active controller manager.")
	flag.StringVar(&leaderElectionId, "leader-election-id", "actions-runner-controller", "Controller id for leader election.")
	flag.StringVar(&runnerPodDefaults.RunnerImage, "runner-image", defaultRunnerImage, "The image name of self-hosted runner container to use by default if one isn't defined in yaml.")
	flag.StringVar(&runnerPodDefaults.DockerImage, "docker-image", defaultDockerImage, "The image name of docker sidecar container to use by default if one isn't defined in yaml.")
	flag.StringVar(&runnerPodDefaults.DockerGID, "docker-gid", defaultDockerGID, "The default GID of docker group in the docker sidecar container. Use 1001 for dockerd sidecars of Ubuntu 20.04 runners 121 for Ubuntu 22.04.")
	flag.Var(&runnerImagePullSecrets, "runner-image-pull-secret", "The default image-pull secret name for self-hosted runner container.")
	flag.StringVar(&runnerPodDefaults.DockerRegistryMirror, "docker-registry-mirror", "", "The default Docker Registry Mirror used by runners.")
	flag.StringVar(&c.Token, "github-token", c.Token, "The personal access token of GitHub.")
	flag.StringVar(&c.EnterpriseURL, "github-enterprise-url", c.EnterpriseURL, "Enterprise URL to be used for your GitHub API calls")
	flag.Int64Var(&c.AppID, "github-app-id", c.AppID, "The application ID of GitHub App.")
	flag.Int64Var(&c.AppInstallationID, "github-app-installation-id", c.AppInstallationID, "The installation ID of GitHub App.")
	flag.StringVar(&c.AppPrivateKey, "github-app-private-key", c.AppPrivateKey, "The path of a private key file to authenticate as a GitHub App")
	flag.StringVar(&c.URL, "github-url", c.URL, "GitHub URL to be used for GitHub API calls")
	flag.StringVar(&c.UploadURL, "github-upload-url", c.UploadURL, "GitHub Upload URL to be used for GitHub API calls")
	flag.StringVar(&c.BasicauthUsername, "github-basicauth-username", c.BasicauthUsername, "Username for GitHub basic auth to use instead of PAT or GitHub APP in case it's running behind a proxy API")
	flag.StringVar(&c.BasicauthPassword, "github-basicauth-password", c.BasicauthPassword, "Password for GitHub basic auth to use instead of PAT or GitHub APP in case it's running behind a proxy API")
	flag.StringVar(&c.RunnerGitHubURL, "runner-github-url", c.RunnerGitHubURL, "GitHub URL to be used by runners during registration")
	flag.BoolVar(&runnerPodDefaults.UseRunnerStatusUpdateHook, "runner-status-update-hook", false, "Use custom RBAC for runners (role, role binding and service account).")
	flag.DurationVar(&defaultScaleDownDelay, "default-scale-down-delay", actionssummerwindnet.DefaultScaleDownDelay, "The approximate delay for a scale down followed by a scale up, used to prevent flapping (down->up->down->... loop)")
	flag.IntVar(&port, "port", 9443, "The port to which the admission webhook endpoint should bind")
	flag.DurationVar(&syncPeriod, "sync-period", 1*time.Minute, "Determines the minimum frequency at which K8s resources managed by this controller are reconciled.")
	flag.Var(&commonRunnerLabels, "common-runner-labels", "Runner labels in the K1=V1,K2=V2,... format that are inherited all the runners created by the controller. See https://github.com/actions/actions-runner-controller/issues/321 for more information")
	flag.StringVar(&namespace, "watch-namespace", "", "The namespace to watch for custom resources. Set to empty for letting it watch for all namespaces.")
	flag.StringVar(&watchSingleNamespace, "watch-single-namespace", "", "Restrict to watch for custom resources in a single namespace.")
	flag.StringVar(&logLevel, "log-level", logging.LogLevelDebug, `The verbosity of the logging. Valid values are "debug", "info", "warn", "error". Defaults to "debug".`)
	flag.StringVar(&logFormat, "log-format", "text", `The log format. Valid options are "text" and "json". Defaults to "text"`)
	flag.BoolVar(&autoScalingRunnerSetOnly, "auto-scaling-runner-set-only", false, "Make controller only reconcile AutoRunnerScaleSet object.")
	flag.Var(&autoScalerImagePullSecrets, "auto-scaler-image-pull-secrets", "The default image-pull secret name for auto-scaler listener container.")
	flag.Parse()

	runnerPodDefaults.RunnerImagePullSecrets = runnerImagePullSecrets

	log, err := logging.NewLogger(logLevel, logFormat)
	if err != nil {
		fmt.Fprintf(os.Stderr, "Error: creating logger: %v\n", err)
		os.Exit(1)
	}
	c.Log = &log

	if !autoScalingRunnerSetOnly {
		ghClient, err = c.NewClient()
		if err != nil {
			log.Error(err, "unable to create client")
			os.Exit(1)
		}
	}

	ctrl.SetLogger(log)

	managerNamespace := ""
	var newCache cache.NewCacheFunc

	if autoScalingRunnerSetOnly {
		// We don't support metrics for AutoRunnerScaleSet for now
		metricsAddr = "0"

		managerNamespace = os.Getenv("CONTROLLER_MANAGER_POD_NAMESPACE")
		if managerNamespace == "" {
			log.Error(err, "unable to obtain manager pod namespace")
			os.Exit(1)
		}

		if len(watchSingleNamespace) > 0 {
			newCache = cache.MultiNamespacedCacheBuilder([]string{managerNamespace, watchSingleNamespace})
		}
	}

	listenerPullPolicy := os.Getenv("CONTROLLER_MANAGER_LISTENER_IMAGE_PULL_POLICY")
	if ok := actionsgithubcom.SetListenerImagePullPolicy(listenerPullPolicy); ok {
		log.Info("AutoscalingListener image pull policy changed", "ImagePullPolicy", listenerPullPolicy)
	} else {
		log.Info("Using default AutoscalingListener image pull policy", "ImagePullPolicy", actionsgithubcom.DefaultScaleSetListenerImagePullPolicy)
	}

	mgr, err := ctrl.NewManager(ctrl.GetConfigOrDie(), ctrl.Options{
		Scheme:             scheme,
		NewCache:           newCache,
		MetricsBindAddress: metricsAddr,
		LeaderElection:     enableLeaderElection,
		LeaderElectionID:   leaderElectionId,
		Port:               port,
		SyncPeriod:         &syncPeriod,
		Namespace:          namespace,
		ClientDisableCacheFor: []client.Object{
			&corev1.Secret{},
			&corev1.ConfigMap{},
		},
	})
	if err != nil {
		log.Error(err, "unable to start manager")
		os.Exit(1)
	}

	if autoScalingRunnerSetOnly {
		managerImage := os.Getenv("CONTROLLER_MANAGER_CONTAINER_IMAGE")
		if managerImage == "" {
			log.Error(err, "unable to obtain listener image")
			os.Exit(1)
		}

		actionsMultiClient := actions.NewMultiClient(
			"actions-runner-controller/"+build.Version,
			log.WithName("actions-clients"),
		)

		if err = (&actionsgithubcom.AutoscalingRunnerSetReconciler{
			Client:                             mgr.GetClient(),
			Log:                                log.WithName("AutoscalingRunnerSet"),
			Scheme:                             mgr.GetScheme(),
			ControllerNamespace:                managerNamespace,
			DefaultRunnerScaleSetListenerImage: managerImage,
			ActionsClient:                      actionsMultiClient,
			DefaultRunnerScaleSetListenerImagePullSecrets: autoScalerImagePullSecrets,
		}).SetupWithManager(mgr); err != nil {
			log.Error(err, "unable to create controller", "controller", "AutoscalingRunnerSet")
			os.Exit(1)
		}

		if err = (&actionsgithubcom.EphemeralRunnerReconciler{
			Client:        mgr.GetClient(),
			Log:           log.WithName("EphemeralRunner"),
			Scheme:        mgr.GetScheme(),
			ActionsClient: actionsMultiClient,
		}).SetupWithManager(mgr); err != nil {
			log.Error(err, "unable to create controller", "controller", "EphemeralRunner")
			os.Exit(1)
		}

		if err = (&actionsgithubcom.EphemeralRunnerSetReconciler{
			Client:        mgr.GetClient(),
			Log:           log.WithName("EphemeralRunnerSet"),
			Scheme:        mgr.GetScheme(),
			ActionsClient: actionsMultiClient,
		}).SetupWithManager(mgr); err != nil {
			log.Error(err, "unable to create controller", "controller", "EphemeralRunnerSet")
			os.Exit(1)
		}
		if err = (&actionsgithubcom.AutoscalingListenerReconciler{
			Client: mgr.GetClient(),
			Log:    log.WithName("AutoscalingListener"),
			Scheme: mgr.GetScheme(),
		}).SetupWithManager(mgr); err != nil {
			log.Error(err, "unable to create controller", "controller", "AutoscalingListener")
			os.Exit(1)
		}
	} else {
		multiClient := actionssummerwindnet.NewMultiGitHubClient(
			mgr.GetClient(),
			ghClient,
		)

		runnerReconciler := &actionssummerwindnet.RunnerReconciler{
			Client:            mgr.GetClient(),
			Log:               log.WithName("runner"),
			Scheme:            mgr.GetScheme(),
			GitHubClient:      multiClient,
			RunnerPodDefaults: runnerPodDefaults,
		}

		if err = runnerReconciler.SetupWithManager(mgr); err != nil {
			log.Error(err, "unable to create controller", "controller", "Runner")
			os.Exit(1)
		}

		runnerReplicaSetReconciler := &actionssummerwindnet.RunnerReplicaSetReconciler{
			Client: mgr.GetClient(),
			Log:    log.WithName("runnerreplicaset"),
			Scheme: mgr.GetScheme(),
		}

<<<<<<< HEAD
	/*runnerSetReconciler := &controllers.RunnerSetReconciler{
		Client:               mgr.GetClient(),
		Log:                  log.WithName("runnerset"),
		Scheme:               mgr.GetScheme(),
		CommonRunnerLabels:   commonRunnerLabels,
		DockerImage:          dockerImage,
		DockerRegistryMirror: dockerRegistryMirror,
		GitHubBaseURL:        ghClient.GithubBaseURL,
		// Defaults for self-hosted runner containers
		RunnerImage:            runnerImage,
		RunnerImagePullSecrets: runnerImagePullSecrets,
	}

	if err = runnerSetReconciler.SetupWithManager(mgr); err != nil {
		log.Error(err, "unable to create controller", "controller", "RunnerSet")
		os.Exit(1)
	}*/
	if gitHubAPICacheDuration == 0 {
		gitHubAPICacheDuration = syncPeriod - 10*time.Second
	}
=======
		if err = runnerReplicaSetReconciler.SetupWithManager(mgr); err != nil {
			log.Error(err, "unable to create controller", "controller", "RunnerReplicaSet")
			os.Exit(1)
		}

		runnerDeploymentReconciler := &actionssummerwindnet.RunnerDeploymentReconciler{
			Client:             mgr.GetClient(),
			Log:                log.WithName("runnerdeployment"),
			Scheme:             mgr.GetScheme(),
			CommonRunnerLabels: commonRunnerLabels,
		}
>>>>>>> f798cddc

		if err = runnerDeploymentReconciler.SetupWithManager(mgr); err != nil {
			log.Error(err, "unable to create controller", "controller", "RunnerDeployment")
			os.Exit(1)
		}

		runnerSetReconciler := &actionssummerwindnet.RunnerSetReconciler{
			Client:             mgr.GetClient(),
			Log:                log.WithName("runnerset"),
			Scheme:             mgr.GetScheme(),
			CommonRunnerLabels: commonRunnerLabels,
			GitHubClient:       multiClient,
			RunnerPodDefaults:  runnerPodDefaults,
		}

		if err = runnerSetReconciler.SetupWithManager(mgr); err != nil {
			log.Error(err, "unable to create controller", "controller", "RunnerSet")
			os.Exit(1)
		}

		log.Info(
			"Initializing actions-runner-controller",
			"version", build.Version,
			"default-scale-down-delay", defaultScaleDownDelay,
			"sync-period", syncPeriod,
			"default-runner-image", runnerPodDefaults.RunnerImage,
			"default-docker-image", runnerPodDefaults.DockerImage,
			"default-docker-gid", runnerPodDefaults.DockerGID,
			"common-runnner-labels", commonRunnerLabels,
			"leader-election-enabled", enableLeaderElection,
			"leader-election-id", leaderElectionId,
			"watch-namespace", namespace,
		)

		horizontalRunnerAutoscaler := &actionssummerwindnet.HorizontalRunnerAutoscalerReconciler{
			Client:                mgr.GetClient(),
			Log:                   log.WithName("horizontalrunnerautoscaler"),
			Scheme:                mgr.GetScheme(),
			GitHubClient:          multiClient,
			DefaultScaleDownDelay: defaultScaleDownDelay,
		}

		runnerPodReconciler := &actionssummerwindnet.RunnerPodReconciler{
			Client:       mgr.GetClient(),
			Log:          log.WithName("runnerpod"),
			Scheme:       mgr.GetScheme(),
			GitHubClient: multiClient,
		}

		runnerPersistentVolumeReconciler := &actionssummerwindnet.RunnerPersistentVolumeReconciler{
			Client: mgr.GetClient(),
			Log:    log.WithName("runnerpersistentvolume"),
			Scheme: mgr.GetScheme(),
		}

		runnerPersistentVolumeClaimReconciler := &actionssummerwindnet.RunnerPersistentVolumeClaimReconciler{
			Client: mgr.GetClient(),
			Log:    log.WithName("runnerpersistentvolumeclaim"),
			Scheme: mgr.GetScheme(),
		}

		if err = runnerPodReconciler.SetupWithManager(mgr); err != nil {
			log.Error(err, "unable to create controller", "controller", "RunnerPod")
			os.Exit(1)
		}

		if err = horizontalRunnerAutoscaler.SetupWithManager(mgr); err != nil {
			log.Error(err, "unable to create controller", "controller", "HorizontalRunnerAutoscaler")
			os.Exit(1)
		}

		if err = runnerPersistentVolumeReconciler.SetupWithManager(mgr); err != nil {
			log.Error(err, "unable to create controller", "controller", "RunnerPersistentVolume")
			os.Exit(1)
		}

		if err = runnerPersistentVolumeClaimReconciler.SetupWithManager(mgr); err != nil {
			log.Error(err, "unable to create controller", "controller", "RunnerPersistentVolumeClaim")
			os.Exit(1)
		}

		if !disableAdmissionWebhook {
			if err = (&summerwindv1alpha1.Runner{}).SetupWebhookWithManager(mgr); err != nil {
				log.Error(err, "unable to create webhook", "webhook", "Runner")
				os.Exit(1)
			}
			if err = (&summerwindv1alpha1.RunnerDeployment{}).SetupWebhookWithManager(mgr); err != nil {
				log.Error(err, "unable to create webhook", "webhook", "RunnerDeployment")
				os.Exit(1)
			}
			if err = (&summerwindv1alpha1.RunnerReplicaSet{}).SetupWebhookWithManager(mgr); err != nil {
				log.Error(err, "unable to create webhook", "webhook", "RunnerReplicaSet")
				os.Exit(1)
			}
			injector := &actionssummerwindnet.PodRunnerTokenInjector{
				Client:       mgr.GetClient(),
				GitHubClient: multiClient,
				Log:          ctrl.Log.WithName("webhook").WithName("PodRunnerTokenInjector"),
			}
			if err = injector.SetupWithManager(mgr); err != nil {
				log.Error(err, "unable to create webhook server", "webhook", "PodRunnerTokenInjector")
				os.Exit(1)
			}
		}
	}

	log.Info("starting manager")
	if err := mgr.Start(ctrl.SetupSignalHandler()); err != nil {
		log.Error(err, "problem running manager")
		os.Exit(1)
	}
}

type commaSeparatedStringSlice []string

func (s *commaSeparatedStringSlice) String() string {
	return fmt.Sprintf("%v", *s)
}

func (s *commaSeparatedStringSlice) Set(value string) error {
	for _, v := range strings.Split(value, ",") {
		if v == "" {
			continue
		}

		*s = append(*s, v)
	}
	return nil
}<|MERGE_RESOLUTION|>--- conflicted
+++ resolved
@@ -274,28 +274,6 @@
 			Scheme: mgr.GetScheme(),
 		}
 
-<<<<<<< HEAD
-	/*runnerSetReconciler := &controllers.RunnerSetReconciler{
-		Client:               mgr.GetClient(),
-		Log:                  log.WithName("runnerset"),
-		Scheme:               mgr.GetScheme(),
-		CommonRunnerLabels:   commonRunnerLabels,
-		DockerImage:          dockerImage,
-		DockerRegistryMirror: dockerRegistryMirror,
-		GitHubBaseURL:        ghClient.GithubBaseURL,
-		// Defaults for self-hosted runner containers
-		RunnerImage:            runnerImage,
-		RunnerImagePullSecrets: runnerImagePullSecrets,
-	}
-
-	if err = runnerSetReconciler.SetupWithManager(mgr); err != nil {
-		log.Error(err, "unable to create controller", "controller", "RunnerSet")
-		os.Exit(1)
-	}*/
-	if gitHubAPICacheDuration == 0 {
-		gitHubAPICacheDuration = syncPeriod - 10*time.Second
-	}
-=======
 		if err = runnerReplicaSetReconciler.SetupWithManager(mgr); err != nil {
 			log.Error(err, "unable to create controller", "controller", "RunnerReplicaSet")
 			os.Exit(1)
@@ -307,14 +285,13 @@
 			Scheme:             mgr.GetScheme(),
 			CommonRunnerLabels: commonRunnerLabels,
 		}
->>>>>>> f798cddc
 
 		if err = runnerDeploymentReconciler.SetupWithManager(mgr); err != nil {
 			log.Error(err, "unable to create controller", "controller", "RunnerDeployment")
 			os.Exit(1)
 		}
 
-		runnerSetReconciler := &actionssummerwindnet.RunnerSetReconciler{
+		/*runnerSetReconciler := &actionssummerwindnet.RunnerSetReconciler{
 			Client:             mgr.GetClient(),
 			Log:                log.WithName("runnerset"),
 			Scheme:             mgr.GetScheme(),
@@ -326,7 +303,7 @@
 		if err = runnerSetReconciler.SetupWithManager(mgr); err != nil {
 			log.Error(err, "unable to create controller", "controller", "RunnerSet")
 			os.Exit(1)
-		}
+		}*/
 
 		log.Info(
 			"Initializing actions-runner-controller",
